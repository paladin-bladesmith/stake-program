--- conflicted
+++ resolved
@@ -931,8 +931,7 @@
 
     // Then we expect an error.
 
-<<<<<<< HEAD
-    assert_custom_error!(err, StakeError::InvalidTokenAccountExtension);
+    assert_custom_error!(err, PaladinStakeProgramError::InvalidTokenAccountExtension);
 }
 
 #[tokio::test]
@@ -1009,7 +1008,4 @@
     // Then we expect an error.
 
     assert_instruction_error!(err, InstructionError::InvalidArgument);
-=======
-    assert_custom_error!(err, PaladinStakeProgramError::InvalidTokenAccountExtension);
->>>>>>> ceebe433
 }