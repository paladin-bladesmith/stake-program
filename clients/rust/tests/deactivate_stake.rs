--- conflicted
+++ resolved
@@ -334,21 +334,14 @@
 }
 
 #[tokio::test]
-<<<<<<< HEAD
 async fn deactivate_stake_with_zero_amount() {
-    let mut context = ProgramTest::new("stake_program", paladin_stake::ID, None)
-        .start_with_context()
-        .await;
-=======
-async fn fail_deactivate_stake_with_zero_amount() {
-    let mut context = ProgramTest::new(
-        "paladin_stake_program",
-        paladin_stake_program_client::ID,
-        None,
-    )
-    .start_with_context()
-    .await;
->>>>>>> ceebe433
+    let mut context = ProgramTest::new(
+        "paladin_stake_program",
+        paladin_stake_program_client::ID,
+        None,
+    )
+    .start_with_context()
+    .await;
 
     // Given a config account and a validator's vote account.
 
@@ -398,12 +391,8 @@
     let account = get_account!(context, stake_pda);
     let stake_account = Stake::from_bytes(account.data.as_ref()).unwrap();
 
-<<<<<<< HEAD
     assert_eq!(stake_account.deactivating_amount, 0);
     assert!(stake_account.deactivation_timestamp.value().is_none())
-=======
-    assert_custom_error!(err, PaladinStakeProgramError::InvalidAmount);
->>>>>>> ceebe433
 }
 
 #[tokio::test]
